--- conflicted
+++ resolved
@@ -37,7 +37,7 @@
         self.data_history: Dict[str, List[float]] = {key: [] for key in self.data_map.keys()}
         self.new_data_count = 0
 
-<<<<<<< HEAD
+
         # 订阅所有必需的数据主题
         for model_key, topic in self.data_map.items():
             # lambda 表达式捕获了每次循环的 'model_key' 以供处理函数使用
@@ -50,7 +50,7 @@
         if isinstance(value, (int, float)):
             self.data_history[model_key].append(value)
             # 仅对一个数据流递增计数器，以确保同步
-=======
+
         # Subscribe to all necessary data topics
         for model_key, data_config in self.data_map.items():
             topic = data_config['topic']
@@ -61,20 +61,7 @@
             self.bus.subscribe(topic, callback)
             print(f"[{self.agent_id}] Subscribed to topic '{topic}' for model key '{model_key}' using data key '{data_key}'.")
 
-    def handle_data_message(self, message: Message, model_key: str, data_key: str):
-        """
-        Callback to store incoming data.
 
-        Args:
-            message: The message from the bus.
-            model_key: The key this data corresponds to in the model's identify method (e.g., 'observed_flows').
-            data_key: The key to extract the data from the message payload (e.g., 'outflow').
-        """
-        value = message.get(data_key)
-        if isinstance(value, (int, float)):
-            self.data_history[model_key].append(value)
-            # Increment counter only for the first data stream to avoid overcounting
->>>>>>> 80d97b99
             if model_key == list(self.data_map.keys())[0]:
                 self.new_data_count += 1
 
